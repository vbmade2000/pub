// Copyright (c) 2013, the Dart project authors.  Please see the AUTHORS file
// for details. All rights reserved. Use of this source code is governed by a
// BSD-style license that can be found in the LICENSE file.

import 'dart:async';
import 'dart:convert';

import 'package:http/http.dart' as http;
import 'package:http/testing.dart';
import 'package:path/path.dart' as path;
import 'package:test/test.dart';

import 'package:pub/src/entrypoint.dart';
import 'package:pub/src/validator.dart';
import 'package:pub/src/validator/dependency.dart';

import '../descriptor.dart' as d;
import '../test_pub.dart';
import 'utils.dart';

Validator dependency(Entrypoint entrypoint) =>
    new DependencyValidator(entrypoint);

expectDependencyValidationError(String error) {
  expect(validatePackage(dependency),
      completion(pairOf(anyElement(contains(error)), isEmpty)));
}

expectDependencyValidationWarning(String warning) {
  expect(validatePackage(dependency),
      completion(pairOf(isEmpty, anyElement(contains(warning)))));
}

/// Sets up a test package with dependency [dep] and mocks a server with
/// [hostedVersions] of the package available.
Future setUpDependency(Map dep, {List<String> hostedVersions}) {
  useMockClient(new MockClient((request) {
    expect(request.method, equals("GET"));
    expect(request.url.path, equals("/api/packages/foo"));

    if (hostedVersions == null) {
      return new Future.value(new http.Response("not found", 404));
    } else {
      return new Future.value(new http.Response(
          JSON.encode({
            "name": "foo",
            "uploaders": ["nweiz@google.com"],
            "versions": hostedVersions
                .map((version) =>
                    packageVersionApiMap(packageMap('foo', version)))
                .toList()
          }),
          200));
    }
  }));

  return d.dir(appPath, [
    d.libPubspec("test_pkg", "1.0.0", deps: {"foo": dep})
  ]).create();
}

main() {
  group('should consider a package valid if it', () {
    test('looks normal', () async {
      await d.validPackage.create();
      expectNoValidationError(dependency);
    });

    test('has a ^ constraint with an appropriate SDK constraint', () async {
      await d.dir(appPath, [
        d.libPubspec("test_pkg", "1.0.0",
            deps: {"foo": "^1.2.3"}, sdk: ">=1.8.0 <2.0.0")
      ]).create();
      expectNoValidationError(dependency);
    });

    test('depends on a feature with an appropriate SDK constraint', () async {
      await d.dir(appPath, [
        d.libPubspec("test_pkg", "1.0.0",
            deps: {
              "foo": {
                "version": "^1.2.3",
                "features": {"stuff": true}
              }
            },
            sdk: ">=2.0.0 <3.0.0")
      ]).create();
      expectNoValidationError(dependency);
    });

    test('declares a feature with an appropriate SDK constraint', () async {
      await d.dir(appPath, [
        d.pubspec({
          "name": "test_pkg",
          "version": "1.0.0",
          "features": {
            "stuff": {
              "dependencies": {"foo": "^1.0.0"}
            }
          },
          "environment": {"sdk": ">=2.0.0 <3.0.0"}
        })
      ]).create();
      expectNoValidationError(dependency);
    });

    test('declares a default-off feature with an appropriate SDK constraint',
        () async {
      await d.dir(appPath, [
        d.pubspec({
          "name": "test_pkg",
          "version": "1.0.0",
          "features": {
            "stuff": {
              "default": false,
              "dependencies": {"foo": "^1.0.0"}
            }
          },
          "environment": {"sdk": ">=2.0.0 <3.0.0"}
        })
      ]).create();
      expectNoValidationError(dependency);
    });

    test('has a git path dependency with an appropriate SDK constraint',
        () async {
      await d.dir(appPath, [
        d.libPubspec("test_pkg", "1.0.0",
            deps: {
              "foo": {
                "git": {
                  "url": "git://github.com/dart-lang/foo",
                  "path": "subdir"
                }
              }
            },
            sdk: ">=2.0.0 <3.0.0")
      ]).create();

      // We should get a warning for using a git dependency, but not an error.
      expectDependencyValidationWarning('  foo: any');
    });

    test('depends on Flutter from an SDK source', () async {
      await d.dir(appPath, [
        d.libPubspec("test_pkg", "1.0.0", deps: {
          "flutter": {"sdk": ">=1.2.3 <2.0.0"}
        })
      ]).create();

      expectNoValidationError(dependency);
    });
  });

  group('should consider a package invalid if it', () {
    setUp(d.validPackage.create);

    group('has a git dependency', () {
      group('where a hosted version exists', () {
        test("and should suggest the hosted primary version", () async {
          await setUpDependency({'git': 'git://github.com/dart-lang/foo'},
              hostedVersions: ["3.0.0-pre", "2.0.0", "1.0.0"]);
          expectDependencyValidationWarning('  foo: ^2.0.0');
        });

        test(
            "and should suggest the hosted prerelease version if "
            "it's the only version available", () async {
          await setUpDependency({'git': 'git://github.com/dart-lang/foo'},
              hostedVersions: ["3.0.0-pre", "2.0.0-pre"]);
          expectDependencyValidationWarning('  foo: ^3.0.0-pre');
        });

        test(
            "and should suggest a tighter constraint if primary is "
            "pre-1.0.0", () async {
          await setUpDependency({'git': 'git://github.com/dart-lang/foo'},
              hostedVersions: ["0.0.1", "0.0.2"]);
          expectDependencyValidationWarning('  foo: ^0.0.2');
        });
      });

      group('where no hosted version exists', () {
        test("and should use the other source's version", () async {
          await setUpDependency({
            'git': 'git://github.com/dart-lang/foo',
            'version': '>=1.0.0 <2.0.0'
          });
          expectDependencyValidationWarning('  foo: ">=1.0.0 <2.0.0"');
        });

        test(
            "and should use the other source's unquoted version if "
            "concrete", () async {
          await setUpDependency(
              {'git': 'git://github.com/dart-lang/foo', 'version': '0.2.3'});
          expectDependencyValidationWarning('  foo: 0.2.3');
        });
      });
    });

    group('has a path dependency', () {
      group('where a hosted version exists', () {
        test("and should suggest the hosted primary version", () async {
          await setUpDependency({'path': path.join(d.sandbox, 'foo')},
              hostedVersions: ["3.0.0-pre", "2.0.0", "1.0.0"]);
          expectDependencyValidationError('  foo: ^2.0.0');
        });

        test(
            "and should suggest the hosted prerelease version if "
            "it's the only version available", () async {
          await setUpDependency({'path': path.join(d.sandbox, 'foo')},
              hostedVersions: ["3.0.0-pre", "2.0.0-pre"]);
          expectDependencyValidationError('  foo: ^3.0.0-pre');
        });

        test(
            "and should suggest a tighter constraint if primary is "
            "pre-1.0.0", () async {
          await setUpDependency({'path': path.join(d.sandbox, 'foo')},
              hostedVersions: ["0.0.1", "0.0.2"]);
          expectDependencyValidationError('  foo: ^0.0.2');
        });
      });

      group('where no hosted version exists', () {
        test("and should use the other source's version", () async {
          await setUpDependency({
            'path': path.join(d.sandbox, 'foo'),
            'version': '>=1.0.0 <2.0.0'
          });
          expectDependencyValidationError('  foo: ">=1.0.0 <2.0.0"');
        });

        test(
            "and should use the other source's unquoted version if "
            "concrete", () async {
          await setUpDependency(
              {'path': path.join(d.sandbox, 'foo'), 'version': '0.2.3'});
          expectDependencyValidationError('  foo: 0.2.3');
        });
      });
    });

    group('has an unconstrained dependency', () {
      group('and it should not suggest a version', () {
        test("if there's no lockfile", () async {
          await d.dir(appPath, [
            d.libPubspec("test_pkg", "1.0.0", deps: {"foo": "any"})
          ]).create();

          expect(
              validatePackage(dependency),
              completion(
                  pairOf(isEmpty, everyElement(isNot(contains("\n  foo:"))))));
        });

        test(
            "if the lockfile doesn't have an entry for the "
            "dependency", () async {
          await d.dir(appPath, [
            d.libPubspec("test_pkg", "1.0.0", deps: {"foo": "any"}),
            d.file(
                "pubspec.lock",
                JSON.encode({
                  'packages': {
                    'bar': {
                      'version': '1.2.3',
                      'source': 'hosted',
                      'description': {
                        'name': 'bar',
                        'url': 'http://pub.dartlang.org'
                      }
                    }
                  }
                }))
          ]).create();

          expect(
              validatePackage(dependency),
              completion(
                  pairOf(isEmpty, everyElement(isNot(contains("\n  foo:"))))));
        });
      });

      group('with a lockfile', () {
        test(
            'and it should suggest a constraint based on the locked '
            'version', () async {
          await d.dir(appPath, [
            d.libPubspec("test_pkg", "1.0.0", deps: {"foo": "any"}),
            d.file(
                "pubspec.lock",
                JSON.encode({
                  'packages': {
                    'foo': {
                      'version': '1.2.3',
                      'source': 'hosted',
                      'description': {
                        'name': 'foo',
                        'url': 'http://pub.dartlang.org'
                      }
                    }
                  }
                }))
          ]).create();

          expectDependencyValidationWarning('  foo: ^1.2.3');
        });

        test(
            'and it should suggest a concrete constraint if the locked '
            'version is pre-1.0.0', () async {
          await d.dir(appPath, [
            d.libPubspec("test_pkg", "1.0.0", deps: {"foo": "any"}),
            d.file(
                "pubspec.lock",
                JSON.encode({
                  'packages': {
                    'foo': {
                      'version': '0.1.2',
                      'source': 'hosted',
                      'description': {
                        'name': 'foo',
                        'url': 'http://pub.dartlang.org'
                      }
                    }
                  }
                }))
          ]).create();

          expectDependencyValidationWarning('  foo: ^0.1.2');
        });
      });
    });

    test(
        'with a single-version dependency and it should suggest a '
        'constraint based on the version', () async {
      await d.dir(appPath, [
        d.libPubspec("test_pkg", "1.0.0", deps: {"foo": "1.2.3"})
      ]).create();

      expectDependencyValidationWarning('  foo: ^1.2.3');
    });

    group('has a dependency without a lower bound', () {
      group('and it should not suggest a version', () {
        test("if there's no lockfile", () async {
          await d.dir(appPath, [
            d.libPubspec("test_pkg", "1.0.0", deps: {"foo": "<3.0.0"})
          ]).create();

          expect(
              validatePackage(dependency),
              completion(
                  pairOf(isEmpty, everyElement(isNot(contains("\n  foo:"))))));
        });

        test(
            "if the lockfile doesn't have an entry for the "
            "dependency", () async {
          await d.dir(appPath, [
            d.libPubspec("test_pkg", "1.0.0", deps: {"foo": "<3.0.0"}),
            d.file(
                "pubspec.lock",
                JSON.encode({
                  'packages': {
                    'bar': {
                      'version': '1.2.3',
                      'source': 'hosted',
                      'description': {
                        'name': 'bar',
                        'url': 'http://pub.dartlang.org'
                      }
                    }
                  }
                }))
          ]).create();

          expect(
              validatePackage(dependency),
              completion(
                  pairOf(isEmpty, everyElement(isNot(contains("\n  foo:"))))));
        });
      });

      group('with a lockfile', () {
        test(
            'and it should suggest a constraint based on the locked '
            'version', () async {
          await d.dir(appPath, [
            d.libPubspec("test_pkg", "1.0.0", deps: {"foo": "<3.0.0"}),
            d.file(
                "pubspec.lock",
                JSON.encode({
                  'packages': {
                    'foo': {
                      'version': '1.2.3',
                      'source': 'hosted',
                      'description': {
                        'name': 'foo',
                        'url': 'http://pub.dartlang.org'
                      }
                    }
                  }
                }))
          ]).create();

          expectDependencyValidationWarning('  foo: ">=1.2.3 <3.0.0"');
        });

        test('and it should preserve the upper-bound operator', () async {
          await d.dir(appPath, [
            d.libPubspec("test_pkg", "1.0.0", deps: {"foo": "<=3.0.0"}),
            d.file(
                "pubspec.lock",
                JSON.encode({
                  'packages': {
                    'foo': {
                      'version': '1.2.3',
                      'source': 'hosted',
                      'description': {
                        'name': 'foo',
                        'url': 'http://pub.dartlang.org'
                      }
                    }
                  }
                }))
          ]).create();

          expectDependencyValidationWarning('  foo: ">=1.2.3 <=3.0.0"');
        });

        test(
            'and it should expand the suggested constraint if the '
            'locked version matches the upper bound', () async {
          await d.dir(appPath, [
            d.libPubspec("test_pkg", "1.0.0", deps: {"foo": "<=1.2.3"}),
            d.file(
                "pubspec.lock",
                JSON.encode({
                  'packages': {
                    'foo': {
                      'version': '1.2.3',
                      'source': 'hosted',
                      'description': {
                        'name': 'foo',
                        'url': 'http://pub.dartlang.org'
                      }
                    }
                  }
                }))
          ]).create();

          expectDependencyValidationWarning('  foo: ^1.2.3');
        });
      });
    });

    group('with a dependency without an upper bound', () {
      test('and it should suggest a constraint based on the lower bound',
          () async {
        await d.dir(appPath, [
          d.libPubspec("test_pkg", "1.0.0", deps: {"foo": ">=1.2.3"})
        ]).create();

        expectDependencyValidationWarning('  foo: ^1.2.3');
      });

      test('and it should preserve the lower-bound operator', () async {
        await d.dir(appPath, [
          d.libPubspec("test_pkg", "1.0.0", deps: {"foo": ">1.2.3"})
        ]).create();

        expectDependencyValidationWarning('  foo: ">1.2.3 <2.0.0"');
      });
    });

    group('has a ^ dependency', () {
      test("without an SDK constraint", () async {
        await d.dir(appPath, [
          d.libPubspec("integration_pkg", "1.0.0", deps: {"foo": "^1.2.3"})
        ]).create();

        expectDependencyValidationError('  sdk: ">=1.8.0 <2.0.0-dev.infinity"');
      });

      test("with a too-broad SDK constraint", () async {
        await d.dir(appPath, [
          d.libPubspec("test_pkg", "1.0.0",
              deps: {"foo": "^1.2.3"}, sdk: ">=1.5.0 <2.0.0")
        ]).create();

        expectDependencyValidationError('  sdk: ">=1.8.0 <2.0.0"');
      });
    });

    group('has a git path dependency', () {
      test("without an SDK constraint", () async {
        await d.dir(appPath, [
          d.libPubspec("integration_pkg", "1.0.0", deps: {
            "foo": {
              "git": {"url": "git://github.com/dart-lang/foo", "path": "subdir"}
            }
          })
        ]).create();

        expect(
            validatePackage(dependency),
<<<<<<< HEAD
            completion(pairOf(
                anyElement(contains('  sdk: ">=1.25.0 <2.0.0-dev.infinity"')),
=======
            completion(pairOf(anyElement(contains('  sdk: ">=2.0.0 <3.0.0"')),
>>>>>>> 0ddd451b
                anyElement(contains('  foo: any')))));
      });

      test("with a too-broad SDK constraint", () async {
        await d.dir(appPath, [
          d.libPubspec("integration_pkg", "1.0.0",
              deps: {
                "foo": {
                  "git": {
                    "url": "git://github.com/dart-lang/foo",
                    "path": "subdir"
                  }
                }
              },
              sdk: ">=1.24.0 <3.0.0")
        ]).create();

        expect(
            validatePackage(dependency),
            completion(pairOf(anyElement(contains('  sdk: ">=2.0.0 <3.0.0"')),
                anyElement(contains('  foo: any')))));
      });
    });

    group('has a feature dependency', () {
      test('without an SDK constraint', () async {
        await d.dir(appPath, [
          d.libPubspec("test_pkg", "1.0.0", deps: {
            "foo": {
              "version": "^1.2.3",
              "features": {"stuff": true}
            }
          })
        ]).create();

        expectDependencyValidationError('  sdk: ">=2.0.0 <3.0.0"');
      });

      test('with a too-broad SDK constraint', () async {
        await d.dir(appPath, [
          d.libPubspec("test_pkg", "1.0.0",
              deps: {
                "foo": {
                  "version": "^1.2.3",
                  "features": {"stuff": true}
                }
              },
              sdk: ">=1.24.0 <3.0.0")
        ]).create();

        expectDependencyValidationError('  sdk: ">=2.0.0 <3.0.0"');
      });
    });

    group('declares a feature', () {
      test('without an constraint', () async {
        await d.dir(appPath, [
          d.pubspec({
            "name": "test_pkg",
            "version": "1.0.0",
            "features": {
              "stuff": {
                "dependencies": {"foo": "^1.0.0"}
              }
            }
          })
        ]).create();
        expectDependencyValidationError('  sdk: ">=2.0.0 <3.0.0"');
      });

      test('with a too-broad SDK constraint', () async {
        await d.dir(appPath, [
          d.pubspec({
            "name": "test_pkg",
            "version": "1.0.0",
            "features": {
              "stuff": {
                "dependencies": {"foo": "^1.0.0"}
              }
            },
            "environment": {"sdk": ">=1.24.0 <3.0.0"}
          })
        ]).create();
        expectDependencyValidationError('  sdk: ">=2.0.0 <3.0.0"');
      });

      test('with an explicit default and a too-broad SDK constraint', () async {
        await d.dir(appPath, [
          d.pubspec({
            "name": "test_pkg",
            "version": "1.0.0",
            "features": {
              "stuff": {
                "default": true,
                "dependencies": {"foo": "^1.0.0"}
              }
            },
            "environment": {"sdk": ">=1.24.0 <3.0.0"}
          })
        ]).create();
        expectDependencyValidationError('  sdk: ">=2.0.0 <3.0.0"');
      });

      test('with an invalid dependency', () async {
        await d.dir(appPath, [
          d.pubspec({
            "name": "test_pkg",
            "version": "1.0.0",
            "features": {
              "stuff": {
                "dependencies": {"foo": "1.2.3"}
              }
            },
            "environment": {"sdk": ">=2.0.0 <3.0.0"}
          })
        ]).create();
        expectDependencyValidationWarning('  foo: ^1.2.3');
      });
    });

    test('depends on Flutter from a non-SDK source', () async {
      await d.dir(appPath, [
        d.libPubspec("test_pkg", "1.0.0", deps: {"flutter": ">=1.2.3 <2.0.0"})
      ]).create();

      expectDependencyValidationError('sdk: >=1.2.3 <2.0.0');
    });
  });
}<|MERGE_RESOLUTION|>--- conflicted
+++ resolved
@@ -509,12 +509,8 @@
 
         expect(
             validatePackage(dependency),
-<<<<<<< HEAD
             completion(pairOf(
-                anyElement(contains('  sdk: ">=1.25.0 <2.0.0-dev.infinity"')),
-=======
-            completion(pairOf(anyElement(contains('  sdk: ">=2.0.0 <3.0.0"')),
->>>>>>> 0ddd451b
+                anyElement(contains('  sdk: ">=2.0.0 <3.0.0"')),
                 anyElement(contains('  foo: any')))));
       });
 
