// Copyright (c) 2012, the Dart project authors.  Please see the AUTHORS file
// for details. All rights reserved. Use of this source code is governed by a
// BSD-style license that can be found in the LICENSE file.

import 'dart:async';

import 'package:pub/src/lock_file.dart';
import 'package:pub/src/log.dart' as log;
import 'package:pub/src/package.dart';
import 'package:pub/src/pubspec.dart';
import 'package:pub/src/sdk.dart' as sdk;
import 'package:pub/src/solver/version_solver.dart';
import 'package:pub/src/source.dart';
import 'package:pub/src/source/cached.dart';
import 'package:pub/src/source_registry.dart';
import 'package:pub/src/system_cache.dart';
import 'package:pub/src/utils.dart';
import 'package:pub_semver/pub_semver.dart';
import 'package:test/test.dart';

MockSource source1;
MockSource source2;

main() {
  // Uncomment this to debug failing tests.
  // log.verbosity = log.Verbosity.SOLVER;

  // Since this test isn't run from the SDK, it can't find the "version" file
  // to load. Instead, just manually inject a version.
  sdk.version = new Version(1, 2, 3);

  group('basic graph', basicGraph);
  group('with lockfile', withLockFile);
  group('root dependency', rootDependency);
  group('dev dependency', devDependency);
  group('unsolvable', unsolvable);
  group('bad source', badSource);
  group('backtracking', backtracking);
  group('SDK constraint', sdkConstraint);
  group('pre-release', prerelease);
  group('override', override);
  group('downgrade', downgrade);
}

void basicGraph() {
  testResolve('no dependencies', {
    'myapp 0.0.0': {}
  }, result: {
    'myapp from root': '0.0.0'
  });

  testResolve('simple dependency tree', {
    'myapp 0.0.0': {
      'a': '1.0.0',
      'b': '1.0.0'
    },
    'a 1.0.0': {
      'aa': '1.0.0',
      'ab': '1.0.0'
    },
    'aa 1.0.0': {},
    'ab 1.0.0': {},
    'b 1.0.0': {
      'ba': '1.0.0',
      'bb': '1.0.0'
    },
    'ba 1.0.0': {},
    'bb 1.0.0': {}
  }, result: {
    'myapp from root': '0.0.0',
    'a': '1.0.0',
    'aa': '1.0.0',
    'ab': '1.0.0',
    'b': '1.0.0',
    'ba': '1.0.0',
    'bb': '1.0.0'
  });

  testResolve('shared dependency with overlapping constraints', {
    'myapp 0.0.0': {
      'a': '1.0.0',
      'b': '1.0.0'
    },
    'a 1.0.0': {
      'shared': '>=2.0.0 <4.0.0'
    },
    'b 1.0.0': {
      'shared': '>=3.0.0 <5.0.0'
    },
    'shared 2.0.0': {},
    'shared 3.0.0': {},
    'shared 3.6.9': {},
    'shared 4.0.0': {},
    'shared 5.0.0': {},
  }, result: {
    'myapp from root': '0.0.0',
    'a': '1.0.0',
    'b': '1.0.0',
    'shared': '3.6.9'
  });

  testResolve('shared dependency where dependent version in turn affects '
              'other dependencies', {
    'myapp 0.0.0': {
      'foo': '<=1.0.2',
      'bar': '1.0.0'
    },
    'foo 1.0.0': {},
    'foo 1.0.1': { 'bang': '1.0.0' },
    'foo 1.0.2': { 'whoop': '1.0.0' },
    'foo 1.0.3': { 'zoop': '1.0.0' },
    'bar 1.0.0': { 'foo': '<=1.0.1' },
    'bang 1.0.0': {},
    'whoop 1.0.0': {},
    'zoop 1.0.0': {}
  }, result: {
    'myapp from root': '0.0.0',
    'foo': '1.0.1',
    'bar': '1.0.0',
    'bang': '1.0.0'
  }, maxTries: 2);

  testResolve('circular dependency', {
    'myapp 1.0.0': {
      'foo': '1.0.0'
    },
    'foo 1.0.0': {
      'bar': '1.0.0'
    },
    'bar 1.0.0': {
      'foo': '1.0.0'
    }
  }, result: {
    'myapp from root': '1.0.0',
    'foo': '1.0.0',
    'bar': '1.0.0'
  });

  testResolve('removed dependency', {
    'myapp 1.0.0': {
      'foo': '1.0.0',
      'bar': 'any'
    },
    'foo 1.0.0': {},
    'foo 2.0.0': {},
    'bar 1.0.0': {},
    'bar 2.0.0': {
      'baz': '1.0.0'
    },
    'baz 1.0.0': {
      'foo': '2.0.0'
    }
  }, result: {
    'myapp from root': '1.0.0',
    'foo': '1.0.0',
    'bar': '1.0.0'
  }, maxTries: 2);
}

withLockFile() {
  testResolve('with compatible locked dependency', {
    'myapp 0.0.0': {
      'foo': 'any'
    },
    'foo 1.0.0': { 'bar': '1.0.0' },
    'foo 1.0.1': { 'bar': '1.0.1' },
    'foo 1.0.2': { 'bar': '1.0.2' },
    'bar 1.0.0': {},
    'bar 1.0.1': {},
    'bar 1.0.2': {}
  }, lockfile: {
    'foo': '1.0.1'
  }, result: {
    'myapp from root': '0.0.0',
    'foo': '1.0.1',
    'bar': '1.0.1'
  });

  testResolve('with incompatible locked dependency', {
    'myapp 0.0.0': {
      'foo': '>1.0.1'
    },
    'foo 1.0.0': { 'bar': '1.0.0' },
    'foo 1.0.1': { 'bar': '1.0.1' },
    'foo 1.0.2': { 'bar': '1.0.2' },
    'bar 1.0.0': {},
    'bar 1.0.1': {},
    'bar 1.0.2': {}
  }, lockfile: {
    'foo': '1.0.1'
  }, result: {
    'myapp from root': '0.0.0',
    'foo': '1.0.2',
    'bar': '1.0.2'
  });

  testResolve('with unrelated locked dependency', {
    'myapp 0.0.0': {
      'foo': 'any'
    },
    'foo 1.0.0': { 'bar': '1.0.0' },
    'foo 1.0.1': { 'bar': '1.0.1' },
    'foo 1.0.2': { 'bar': '1.0.2' },
    'bar 1.0.0': {},
    'bar 1.0.1': {},
    'bar 1.0.2': {},
    'baz 1.0.0': {}
  }, lockfile: {
    'baz': '1.0.0'
  }, result: {
    'myapp from root': '0.0.0',
    'foo': '1.0.2',
    'bar': '1.0.2'
  });

  testResolve('unlocks dependencies if necessary to ensure that a new '
      'dependency is satisfied', {
    'myapp 0.0.0': {
      'foo': 'any',
      'newdep': 'any'
    },
    'foo 1.0.0': { 'bar': '<2.0.0' },
    'bar 1.0.0': { 'baz': '<2.0.0' },
    'baz 1.0.0': { 'qux': '<2.0.0' },
    'qux 1.0.0': {},
    'foo 2.0.0': { 'bar': '<3.0.0' },
    'bar 2.0.0': { 'baz': '<3.0.0' },
    'baz 2.0.0': { 'qux': '<3.0.0' },
    'qux 2.0.0': {},
    'newdep 2.0.0': { 'baz': '>=1.5.0' }
  }, lockfile: {
    'foo': '1.0.0',
    'bar': '1.0.0',
    'baz': '1.0.0',
    'qux': '1.0.0'
  }, result: {
    'myapp from root': '0.0.0',
    'foo': '2.0.0',
    'bar': '2.0.0',
    'baz': '2.0.0',
    'qux': '1.0.0',
    'newdep': '2.0.0'
  }, maxTries: 4);
}

rootDependency() {
  testResolve('with root source', {
    'myapp 1.0.0': {
      'foo': '1.0.0'
    },
    'foo 1.0.0': {
      'myapp from root': '>=1.0.0'
    }
  }, result: {
    'myapp from root': '1.0.0',
    'foo': '1.0.0'
  });

  testResolve('with different source', {
    'myapp 1.0.0': {
      'foo': '1.0.0'
    },
    'foo 1.0.0': {
      'myapp': '>=1.0.0'
    }
  }, result: {
    'myapp from root': '1.0.0',
    'foo': '1.0.0'
  });

  testResolve('with mismatched sources', {
    'myapp 1.0.0': {
      'foo': '1.0.0',
      'bar': '1.0.0'
    },
    'foo 1.0.0': {
      'myapp': '>=1.0.0'
    },
    'bar 1.0.0': {
      'myapp from mock2': '>=1.0.0'
    }
  }, error: sourceMismatch('myapp', 'foo', 'bar'));

  testResolve('with wrong version', {
    'myapp 1.0.0': {
      'foo': '1.0.0'
    },
    'foo 1.0.0': {
      'myapp': '<1.0.0'
    }
  }, error: couldNotSolve);
}

devDependency() {
  testResolve("includes root package's dev dependencies", {
    'myapp 1.0.0': {
      '(dev) foo': '1.0.0',
      '(dev) bar': '1.0.0'
    },
    'foo 1.0.0': {},
    'bar 1.0.0': {}
  }, result: {
    'myapp from root': '1.0.0',
    'foo': '1.0.0',
    'bar': '1.0.0'
  });

  testResolve("includes dev dependency's transitive dependencies", {
    'myapp 1.0.0': {
      '(dev) foo': '1.0.0'
    },
    'foo 1.0.0': {
      'bar': '1.0.0'
    },
    'bar 1.0.0': {}
  }, result: {
    'myapp from root': '1.0.0',
    'foo': '1.0.0',
    'bar': '1.0.0'
  });

  testResolve("ignores transitive dependency's dev dependencies", {
    'myapp 1.0.0': {
      'foo': '1.0.0'
    },
    'foo 1.0.0': {
      '(dev) bar': '1.0.0'
    },
    'bar 1.0.0': {}
  }, result: {
    'myapp from root': '1.0.0',
    'foo': '1.0.0'
  });
}

unsolvable() {
  testResolve('no version that matches requirement', {
    'myapp 0.0.0': {
      'foo': '>=1.0.0 <2.0.0'
    },
    'foo 2.0.0': {},
    'foo 2.1.3': {}
  }, error: noVersion(['myapp', 'foo']));

  testResolve('no version that matches combined constraint', {
    'myapp 0.0.0': {
      'foo': '1.0.0',
      'bar': '1.0.0'
    },
    'foo 1.0.0': {
      'shared': '>=2.0.0 <3.0.0'
    },
    'bar 1.0.0': {
      'shared': '>=2.9.0 <4.0.0'
    },
    'shared 2.5.0': {},
    'shared 3.5.0': {}
  }, error: noVersion(['shared', 'foo', 'bar']));

  testResolve('disjoint constraints', {
    'myapp 0.0.0': {
      'foo': '1.0.0',
      'bar': '1.0.0'
    },
    'foo 1.0.0': {
      'shared': '<=2.0.0'
    },
    'bar 1.0.0': {
      'shared': '>3.0.0'
    },
    'shared 2.0.0': {},
    'shared 4.0.0': {}
  }, error: disjointConstraint(['shared', 'foo', 'bar']));

  testResolve('mismatched descriptions', {
    'myapp 0.0.0': {
      'foo': '1.0.0',
      'bar': '1.0.0'
    },
    'foo 1.0.0': {
      'shared-x': '1.0.0'
    },
    'bar 1.0.0': {
      'shared-y': '1.0.0'
    },
    'shared-x 1.0.0': {},
    'shared-y 1.0.0': {}
  }, error: descriptionMismatch('shared', 'foo', 'bar'));

  testResolve('mismatched sources', {
    'myapp 0.0.0': {
      'foo': '1.0.0',
      'bar': '1.0.0'
    },
    'foo 1.0.0': {
      'shared': '1.0.0'
    },
    'bar 1.0.0': {
      'shared from mock2': '1.0.0'
    },
    'shared 1.0.0': {},
    'shared 1.0.0 from mock2': {}
  }, error: sourceMismatch('shared', 'foo', 'bar'));

  testResolve('no valid solution', {
    'myapp 0.0.0': {
      'a': 'any',
      'b': 'any'
    },
    'a 1.0.0': {
      'b': '1.0.0'
    },
    'a 2.0.0': {
      'b': '2.0.0'
    },
    'b 1.0.0': {
      'a': '2.0.0'
    },
    'b 2.0.0': {
      'a': '1.0.0'
    }
  }, error: couldNotSolve, maxTries: 2);

  // This is a regression test for #15550.
  testResolve('no version that matches while backtracking', {
    'myapp 0.0.0': {
      'a': 'any',
      'b': '>1.0.0'
    },
    'a 1.0.0': {},
    'b 1.0.0': {}
  }, error: noVersion(['myapp', 'b']), maxTries: 1);


  // This is a regression test for #18300.
  testResolve('...', {
    "myapp 0.0.0": {
      "angular": "any",
      "collection": "any"
    },
    "analyzer 0.12.2": {},
    "angular 0.10.0": {
      "di": ">=0.0.32 <0.1.0",
      "collection": ">=0.9.1 <1.0.0"
    },
    "angular 0.9.11": {
      "di": ">=0.0.32 <0.1.0",
      "collection": ">=0.9.1 <1.0.0"
    },
    "angular 0.9.10": {
      "di": ">=0.0.32 <0.1.0",
      "collection": ">=0.9.1 <1.0.0"
    },
    "collection 0.9.0": {},
    "collection 0.9.1": {},
    "di 0.0.37": {"analyzer": ">=0.13.0 <0.14.0"},
    "di 0.0.36": {"analyzer": ">=0.13.0 <0.14.0"}
  }, error: noVersion(['analyzer', 'di']), maxTries: 2);
}

badSource() {
  testResolve('fail if the root package has a bad source in dep', {
    'myapp 0.0.0': {
      'foo from bad': 'any'
    },
  }, error: unknownSource('myapp', 'foo', 'bad'));

  testResolve('fail if the root package has a bad source in dev dep', {
    'myapp 0.0.0': {
      '(dev) foo from bad': 'any'
    },
  }, error: unknownSource('myapp', 'foo', 'bad'));

  testResolve('fail if all versions have bad source in dep', {
    'myapp 0.0.0': {
      'foo': 'any'
    },
    'foo 1.0.0': {
      'bar from bad': 'any'
    },
    'foo 1.0.1': {
      'baz from bad': 'any'
    },
    'foo 1.0.3': {
      'bang from bad': 'any'
    },
  }, error: unknownSource('foo', 'bar', 'bad'), maxTries: 3);

  testResolve('ignore versions with bad source in dep', {
    'myapp 1.0.0': {
      'foo': 'any'
    },
    'foo 1.0.0': {
      'bar': 'any'
    },
    'foo 1.0.1': {
      'bar from bad': 'any'
    },
    'foo 1.0.3': {
      'bar from bad': 'any'
    },
    'bar 1.0.0': {}
  }, result: {
    'myapp from root': '1.0.0',
    'foo': '1.0.0',
    'bar': '1.0.0'
  }, maxTries: 3);
}

backtracking() {
  testResolve('circular dependency on older version', {
    'myapp 0.0.0': {
      'a': '>=1.0.0'
    },
    'a 1.0.0': {},
    'a 2.0.0': {
      'b': '1.0.0'
    },
    'b 1.0.0': {
      'a': '1.0.0'
    }
  }, result: {
    'myapp from root': '0.0.0',
    'a': '1.0.0'
  }, maxTries: 2);

  // The latest versions of a and b disagree on c. An older version of either
  // will resolve the problem. This test validates that b, which is farther
  // in the dependency graph from myapp is downgraded first.
  testResolve('rolls back leaf versions first', {
    'myapp 0.0.0': {
      'a': 'any'
    },
    'a 1.0.0': {
      'b': 'any'
    },
    'a 2.0.0': {
      'b': 'any',
      'c': '2.0.0'
    },
    'b 1.0.0': {},
    'b 2.0.0': {
      'c': '1.0.0'
    },
    'c 1.0.0': {},
    'c 2.0.0': {}
  }, result: {
    'myapp from root': '0.0.0',
    'a': '2.0.0',
    'b': '1.0.0',
    'c': '2.0.0'
  }, maxTries: 2);

  // Only one version of baz, so foo and bar will have to downgrade until they
  // reach it.
  testResolve('simple transitive', {
    'myapp 0.0.0': {'foo': 'any'},
    'foo 1.0.0': {'bar': '1.0.0'},
    'foo 2.0.0': {'bar': '2.0.0'},
    'foo 3.0.0': {'bar': '3.0.0'},
    'bar 1.0.0': {'baz': 'any'},
    'bar 2.0.0': {'baz': '2.0.0'},
    'bar 3.0.0': {'baz': '3.0.0'},
    'baz 1.0.0': {}
  }, result: {
    'myapp from root': '0.0.0',
    'foo': '1.0.0',
    'bar': '1.0.0',
    'baz': '1.0.0'
  }, maxTries: 3);

  // This ensures it doesn't exhaustively search all versions of b when it's
  // a-2.0.0 whose dependency on c-2.0.0-nonexistent led to the problem. We
  // make sure b has more versions than a so that the solver tries a first
  // since it sorts sibling dependencies by number of versions.
  testResolve('backjump to nearer unsatisfied package', {
    'myapp 0.0.0': {
      'a': 'any',
      'b': 'any'
    },
    'a 1.0.0': { 'c': '1.0.0' },
    'a 2.0.0': { 'c': '2.0.0-nonexistent' },
    'b 1.0.0': {},
    'b 2.0.0': {},
    'b 3.0.0': {},
    'c 1.0.0': {},
  }, result: {
    'myapp from root': '0.0.0',
    'a': '1.0.0',
    'b': '3.0.0',
    'c': '1.0.0'
  }, maxTries: 2);

  // Tests that the backjumper will jump past unrelated selections when a
  // source conflict occurs. This test selects, in order:
  // - myapp -> a
  // - myapp -> b
  // - myapp -> c (1 of 5)
  // - b -> a
  // It selects a and b first because they have fewer versions than c. It
  // traverses b's dependency on a after selecting a version of c because
  // dependencies are traversed breadth-first (all of myapps's immediate deps
  // before any other their deps).
  //
  // This means it doesn't discover the source conflict until after selecting
  // c. When that happens, it should backjump past c instead of trying older
  // versions of it since they aren't related to the conflict.
  testResolve('backjump to conflicting source', {
    'myapp 0.0.0': {
      'a': 'any',
      'b': 'any',
      'c': 'any'
    },
    'a 1.0.0': {},
    'a 1.0.0 from mock2': {},
    'b 1.0.0': {
      'a': 'any'
    },
    'b 2.0.0': {
      'a from mock2': 'any'
    },
    'c 1.0.0': {},
    'c 2.0.0': {},
    'c 3.0.0': {},
    'c 4.0.0': {},
    'c 5.0.0': {},
  }, result: {
    'myapp from root': '0.0.0',
    'a': '1.0.0',
    'b': '1.0.0',
    'c': '5.0.0'
  }, maxTries: 2);

  // Like the above test, but for a conflicting description.
  testResolve('backjump to conflicting description', {
    'myapp 0.0.0': {
      'a-x': 'any',
      'b': 'any',
      'c': 'any'
    },
    'a-x 1.0.0': {},
    'a-y 1.0.0': {},
    'b 1.0.0': {
      'a-x': 'any'
    },
    'b 2.0.0': {
      'a-y': 'any'
    },
    'c 1.0.0': {},
    'c 2.0.0': {},
    'c 3.0.0': {},
    'c 4.0.0': {},
    'c 5.0.0': {},
  }, result: {
    'myapp from root': '0.0.0',
    'a-x': '1.0.0',
    'b': '1.0.0',
    'c': '5.0.0'
  }, maxTries: 2);

  // Similar to the above two tests but where there is no solution. It should
  // fail in this case with no backtracking.
  testResolve('backjump to conflicting source', {
    'myapp 0.0.0': {
      'a': 'any',
      'b': 'any',
      'c': 'any'
    },
    'a 1.0.0': {},
    'a 1.0.0 from mock2': {},
    'b 1.0.0': {
      'a from mock2': 'any'
    },
    'c 1.0.0': {},
    'c 2.0.0': {},
    'c 3.0.0': {},
    'c 4.0.0': {},
    'c 5.0.0': {},
  }, error: sourceMismatch('a', 'myapp', 'b'), maxTries: 1);

  testResolve('backjump to conflicting description', {
    'myapp 0.0.0': {
      'a-x': 'any',
      'b': 'any',
      'c': 'any'
    },
    'a-x 1.0.0': {},
    'a-y 1.0.0': {},
    'b 1.0.0': {
      'a-y': 'any'
    },
    'c 1.0.0': {},
    'c 2.0.0': {},
    'c 3.0.0': {},
    'c 4.0.0': {},
    'c 5.0.0': {},
  }, error: descriptionMismatch('a', 'myapp', 'b'), maxTries: 1);

  // Dependencies are ordered so that packages with fewer versions are tried
  // first. Here, there are two valid solutions (either a or b must be
  // downgraded once). The chosen one depends on which dep is traversed first.
  // Since b has fewer versions, it will be traversed first, which means a will
  // come later. Since later selections are revised first, a gets downgraded.
  testResolve('traverse into package with fewer versions first', {
    'myapp 0.0.0': {
      'a': 'any',
      'b': 'any'
    },
    'a 1.0.0': {'c': 'any'},
    'a 2.0.0': {'c': 'any'},
    'a 3.0.0': {'c': 'any'},
    'a 4.0.0': {'c': 'any'},
    'a 5.0.0': {'c': '1.0.0'},
    'b 1.0.0': {'c': 'any'},
    'b 2.0.0': {'c': 'any'},
    'b 3.0.0': {'c': 'any'},
    'b 4.0.0': {'c': '2.0.0'},
    'c 1.0.0': {},
    'c 2.0.0': {},
  }, result: {
    'myapp from root': '0.0.0',
    'a': '4.0.0',
    'b': '4.0.0',
    'c': '2.0.0'
  }, maxTries: 2);

  // This is similar to the above test. When getting the number of versions of
  // a package to determine which to traverse first, versions that are
  // disallowed by the root package's constraints should not be considered.
  // Here, foo has more versions of bar in total (4), but fewer that meet
  // myapp's constraints (only 2). There is no solution, but we will do less
  // backtracking if foo is tested first.
  testResolve('take root package constraints into counting versions', {
    "myapp 0.0.0": {
      "foo": ">2.0.0",
      "bar": "any"
    },
    "foo 1.0.0": {"none": "2.0.0"},
    "foo 2.0.0": {"none": "2.0.0"},
    "foo 3.0.0": {"none": "2.0.0"},
    "foo 4.0.0": {"none": "2.0.0"},
    "bar 1.0.0": {},
    "bar 2.0.0": {},
    "bar 3.0.0": {},
    "none 1.0.0": {}
  }, error: noVersion(["foo", "none"]), maxTries: 2);

  // This sets up a hundred versions of foo and bar, 0.0.0 through 9.9.0. Each
  // version of foo depends on a baz with the same major version. Each version
  // of bar depends on a baz with the same minor version. There is only one
  // version of baz, 0.0.0, so only older versions of foo and bar will
  // satisfy it.
  var map = {
    'myapp 0.0.0': {
      'foo': 'any',
      'bar': 'any'
    },
    'baz 0.0.0': {}
  };

  for (var i = 0; i < 10; i++) {
    for (var j = 0; j < 10; j++) {
      map['foo $i.$j.0'] = {'baz': '$i.0.0'};
      map['bar $i.$j.0'] = {'baz': '0.$j.0'};
    }
  }

  testResolve('complex backtrack', map, result: {
    'myapp from root': '0.0.0',
    'foo': '0.9.0',
    'bar': '9.0.0',
    'baz': '0.0.0'
  }, maxTries: 10);

  // If there's a disjoint constraint on a package, then selecting other
  // versions of it is a waste of time: no possible versions can match. We need
  // to jump past it to the most recent package that affected the constraint.
  testResolve('backjump past failed package on disjoint constraint', {
    'myapp 0.0.0': {
      'a': 'any',
      'foo': '>2.0.0'
    },
    'a 1.0.0': {
      'foo': 'any' // ok
    },
    'a 2.0.0': {
      'foo': '<1.0.0' // disjoint with myapp's constraint on foo
    },
    'foo 2.0.0': {},
    'foo 2.0.1': {},
    'foo 2.0.2': {},
    'foo 2.0.3': {},
    'foo 2.0.4': {}
  }, result: {
    'myapp from root': '0.0.0',
    'a': '1.0.0',
    'foo': '2.0.4'
  }, maxTries: 2);

  // This is a regression test for #18666. It was possible for the solver to
  // "forget" that a package had previously led to an error. In that case, it
  // would backtrack over the failed package instead of trying different
  // versions of it.
  testResolve("finds solution with less strict constraint", {
    "myapp 1.0.0": {
      "a": "any",
      "c": "any",
      "d": "any"
    },
    "a 2.0.0": {},
    "a 1.0.0": {},
    "b 1.0.0": {"a": "1.0.0"},
    "c 1.0.0": {"b": "any"},
    "d 2.0.0": {"myapp": "any"},
    "d 1.0.0": {"myapp": "<1.0.0"}
  }, result: {
    'myapp from root': '1.0.0',
    'a': '1.0.0',
    'b': '1.0.0',
    'c': '1.0.0',
    'd': '2.0.0'
  }, maxTries: 3);
}

sdkConstraint() {
  var badVersion = '0.0.0-nope';
  var goodVersion = sdk.version.toString();

  testResolve('root matches SDK', {
    'myapp 0.0.0': {'sdk': goodVersion }
  }, result: {
    'myapp from root': '0.0.0'
  });

  testResolve('root does not match SDK', {
    'myapp 0.0.0': {'sdk': badVersion }
  }, error: couldNotSolve);

  testResolve('dependency does not match SDK', {
    'myapp 0.0.0': {'foo': 'any'},
    'foo 0.0.0': {'sdk': badVersion }
  }, error: couldNotSolve);

  testResolve('transitive dependency does not match SDK', {
    'myapp 0.0.0': {'foo': 'any'},
    'foo 0.0.0': {'bar': 'any'},
    'bar 0.0.0': {'sdk': badVersion }
  }, error: couldNotSolve);

  testResolve('selects a dependency version that allows the SDK', {
    'myapp 0.0.0': {'foo': 'any'},
    'foo 1.0.0': {'sdk': goodVersion },
    'foo 2.0.0': {'sdk': goodVersion },
    'foo 3.0.0': {'sdk': badVersion },
    'foo 4.0.0': {'sdk': badVersion }
  }, result: {
    'myapp from root': '0.0.0',
    'foo': '2.0.0'
  }, maxTries: 3);

  testResolve('selects a transitive dependency version that allows the SDK', {
    'myapp 0.0.0': {'foo': 'any'},
    'foo 1.0.0': {'bar': 'any'},
    'bar 1.0.0': {'sdk': goodVersion },
    'bar 2.0.0': {'sdk': goodVersion },
    'bar 3.0.0': {'sdk': badVersion },
    'bar 4.0.0': {'sdk': badVersion }
  }, result: {
    'myapp from root': '0.0.0',
    'foo': '1.0.0',
    'bar': '2.0.0'
  }, maxTries: 3);

  testResolve('selects a dependency version that allows a transitive '
              'dependency that allows the SDK', {
    'myapp 0.0.0': {'foo': 'any'},
    'foo 1.0.0': {'bar': '1.0.0'},
    'foo 2.0.0': {'bar': '2.0.0'},
    'foo 3.0.0': {'bar': '3.0.0'},
    'foo 4.0.0': {'bar': '4.0.0'},
    'bar 1.0.0': {'sdk': goodVersion },
    'bar 2.0.0': {'sdk': goodVersion },
    'bar 3.0.0': {'sdk': badVersion },
    'bar 4.0.0': {'sdk': badVersion }
  }, result: {
    'myapp from root': '0.0.0',
    'foo': '2.0.0',
    'bar': '2.0.0'
  }, maxTries: 3);
}

void prerelease() {
  testResolve('prefer stable versions over unstable', {
    'myapp 0.0.0': {
      'a': 'any'
    },
    'a 1.0.0': {},
    'a 1.1.0-dev': {},
    'a 2.0.0-dev': {},
    'a 3.0.0-dev': {}
  }, result: {
    'myapp from root': '0.0.0',
    'a': '1.0.0'
  });

  testResolve('use latest allowed prerelease if no stable versions match', {
    'myapp 0.0.0': {
      'a': '<2.0.0'
    },
    'a 1.0.0-dev': {},
    'a 1.1.0-dev': {},
    'a 1.9.0-dev': {},
    'a 3.0.0': {}
  }, result: {
    'myapp from root': '0.0.0',
    'a': '1.9.0-dev'
  });

  testResolve('use an earlier stable version on a < constraint', {
    'myapp 0.0.0': {
      'a': '<2.0.0'
    },
    'a 1.0.0': {},
    'a 1.1.0': {},
    'a 2.0.0-dev': {},
    'a 2.0.0': {}
  }, result: {
    'myapp from root': '0.0.0',
    'a': '1.1.0'
  });

  testResolve('prefer a stable version even if constraint mentions unstable', {
    'myapp 0.0.0': {
      'a': '<=2.0.0-dev'
    },
    'a 1.0.0': {},
    'a 1.1.0': {},
    'a 2.0.0-dev': {},
    'a 2.0.0': {}
  }, result: {
    'myapp from root': '0.0.0',
    'a': '1.1.0'
  });
}

void override() {
  testResolve('chooses best version matching override constraint', {
    'myapp 0.0.0': {
      'a': 'any'
    },
    'a 1.0.0': {},
    'a 2.0.0': {},
    'a 3.0.0': {}
  }, overrides: {
    'a': '<3.0.0'
  }, result: {
    'myapp from root': '0.0.0',
    'a': '2.0.0'
  });

  testResolve('uses override as dependency', {
    'myapp 0.0.0': {},
    'a 1.0.0': {},
    'a 2.0.0': {},
    'a 3.0.0': {}
  }, overrides: {
    'a': '<3.0.0'
  }, result: {
    'myapp from root': '0.0.0',
    'a': '2.0.0'
  });

  testResolve('ignores other constraints on overridden package', {
    'myapp 0.0.0': {
      'b': 'any',
      'c': 'any'
    },
    'a 1.0.0': {},
    'a 2.0.0': {},
    'a 3.0.0': {},
    'b 1.0.0': {
      'a': '1.0.0'
    },
    'c 1.0.0': {
      'a': '3.0.0'
    }
  }, overrides: {
    'a': '2.0.0'
  }, result: {
    'myapp from root': '0.0.0',
    'a': '2.0.0',
    'b': '1.0.0',
    'c': '1.0.0'
  });

  testResolve('backtracks on overidden package for its constraints', {
    'myapp 0.0.0': {
      'shared': '2.0.0'
    },
    'a 1.0.0': {
      'shared': 'any'
    },
    'a 2.0.0': {
      'shared': '1.0.0'
    },
    'shared 1.0.0': {},
    'shared 2.0.0': {}
  }, overrides: {
    'a': '<3.0.0'
  }, result: {
    'myapp from root': '0.0.0',
    'a': '1.0.0',
    'shared': '2.0.0'
  }, maxTries: 2);

  testResolve('override compatible with locked dependency', {
    'myapp 0.0.0': {
      'foo': 'any'
    },
    'foo 1.0.0': { 'bar': '1.0.0' },
    'foo 1.0.1': { 'bar': '1.0.1' },
    'foo 1.0.2': { 'bar': '1.0.2' },
    'bar 1.0.0': {},
    'bar 1.0.1': {},
    'bar 1.0.2': {}
  }, lockfile: {
    'foo': '1.0.1'
  }, overrides: {
    'foo': '<1.0.2'
  }, result: {
    'myapp from root': '0.0.0',
    'foo': '1.0.1',
    'bar': '1.0.1'
  });

  testResolve('override incompatible with locked dependency', {
    'myapp 0.0.0': {
      'foo': 'any'
    },
    'foo 1.0.0': { 'bar': '1.0.0' },
    'foo 1.0.1': { 'bar': '1.0.1' },
    'foo 1.0.2': { 'bar': '1.0.2' },
    'bar 1.0.0': {},
    'bar 1.0.1': {},
    'bar 1.0.2': {}
  }, lockfile: {
    'foo': '1.0.1'
  }, overrides: {
    'foo': '>1.0.1'
  }, result: {
    'myapp from root': '0.0.0',
    'foo': '1.0.2',
    'bar': '1.0.2'
  });

  testResolve('no version that matches override', {
    'myapp 0.0.0': {},
    'foo 2.0.0': {},
    'foo 2.1.3': {}
  }, overrides: {
    'foo': '>=1.0.0 <2.0.0'
  }, error: noVersion(['myapp']));

  testResolve('override a bad source without error', {
    'myapp 0.0.0': {
      'foo from bad': 'any'
    },
    'foo 0.0.0': {}
  }, overrides: {
    'foo': 'any'
  }, result: {
    'myapp from root': '0.0.0',
    'foo': '0.0.0'
  });
}

void downgrade() {
  testResolve("downgrades a dependency to the lowest matching version", {
    'myapp 0.0.0': {
      'foo': '>=2.0.0 <3.0.0'
    },
    'foo 1.0.0': {},
    'foo 2.0.0-dev': {},
    'foo 2.0.0': {},
    'foo 2.1.0': {}
  }, lockfile: {
    'foo': '2.1.0'
  }, result: {
    'myapp from root': '0.0.0',
    'foo': '2.0.0'
  }, downgrade: true);

  testResolve('use earliest allowed prerelease if no stable versions match '
      'while downgrading', {
    'myapp 0.0.0': {
      'a': '>=2.0.0-dev.1 <3.0.0'
    },
    'a 1.0.0': {},
    'a 2.0.0-dev.1': {},
    'a 2.0.0-dev.2': {},
    'a 2.0.0-dev.3': {}
  }, result: {
    'myapp from root': '0.0.0',
    'a': '2.0.0-dev.1'
  }, downgrade: true);
}

testResolve(String description, Map packages, {
    Map lockfile, Map overrides, Map result, FailMatcherBuilder error,
    int maxTries, bool downgrade: false}) {
  if (maxTries == null) maxTries = 1;

  test(description, () {
    source1 = new MockSource('mock1');
    source2 = new MockSource('mock2');

    var cache = new SystemCache(rootDir: '.');
    cache.sources.register(source1);
    cache.sources.register(source2);
    cache.sources.setDefault(source1.name);

    // Build the test package graph.
    var root;
    packages.forEach((description, dependencies) {
      var id = parseSpec(cache.sources, description);
      var package = mockPackage(cache.sources, id, dependencies,
          id.name == 'myapp' ? overrides : null);
      if (id.name == 'myapp') {
        // Don't add the root package to the server, so we can verify that Pub
        // doesn't try to look up information about the local package on the
        // remote server.
        root = package;
      } else {
<<<<<<< HEAD
        (cache.source(id.source) as LiveMockSource)
=======
        (cache.source(id.source) as BoundMockSource)
>>>>>>> 8603d373
            .addPackage(id.description, package);
      }
    });

    // Clean up the expectation.
    if (result != null) {
      var newResult = {};
      result.forEach((description, version) {
        var id = parseSpec(cache.sources, description, version);
        newResult[id.name] = id;
      });
      result = newResult;
    }

    // Parse the lockfile.
    var realLockFile;
    if (lockfile == null) {
      realLockFile = new LockFile.empty();
    } else {
      realLockFile = new LockFile(lockfile.keys.map((name) {
        var version = new Version.parse(lockfile[name]);
        return new PackageId(name, source1, version, name);
      }));
    }

    // Resolve the versions.
    log.verbosity = log.Verbosity.NONE;
    var future = resolveVersions(
        downgrade ? SolveType.DOWNGRADE : SolveType.GET,
        cache, root, lockFile: realLockFile);

    var matcher;
    if (result != null) {
      matcher = new SolveSuccessMatcher(result, maxTries);
    } else if (error != null) {
      matcher = error(maxTries);
    }

    expect(future, completion(matcher));
  });
}

typedef SolveFailMatcher FailMatcherBuilder(int maxTries);

FailMatcherBuilder noVersion(List<String> packages) {
  return (maxTries) => new SolveFailMatcher(packages, maxTries,
      NoVersionException);
}

FailMatcherBuilder disjointConstraint(List<String> packages) {
  return (maxTries) => new SolveFailMatcher(packages, maxTries,
      DisjointConstraintException);
}

FailMatcherBuilder descriptionMismatch(
    String package, String depender1, String depender2) {
  return (maxTries) => new SolveFailMatcher([package, depender1, depender2],
      maxTries, DescriptionMismatchException);
}

// If no solution can be found, the solver just reports the last failure that
// happened during propagation. Since we don't specify the order that solutions
// are tried, this just validates that *some* failure occurred, but not which.
SolveFailMatcher couldNotSolve(maxTries) =>
    new SolveFailMatcher([], maxTries, null);

FailMatcherBuilder sourceMismatch(
    String package, String depender1, String depender2) {
  return (maxTries) => new SolveFailMatcher([package, depender1, depender2],
      maxTries, SourceMismatchException);
}

unknownSource(String depender, String dependency, String source) {
  return (maxTries) => new SolveFailMatcher([depender, dependency, source],
      maxTries, UnknownSourceException);
}

class SolveSuccessMatcher implements Matcher {
  /// The expected concrete package selections.
  final Map<String, PackageId> _expected;

  /// The maximum number of attempts that should have been tried before finding
  /// the solution.
  final int _maxTries;

  SolveSuccessMatcher(this._expected, this._maxTries);

  Description describe(Description description) {
    return description.add(
        'Solver to use at most $_maxTries attempts to find:\n'
        '${_listPackages(_expected.values)}');
  }

  Description describeMismatch(SolveResult result,
                               Description description,
                               Map state, bool verbose) {
    if (!result.succeeded) {
      description.add('Solver failed with:\n${result.error}');
      return null;
    }

    description.add('Resolved:\n${_listPackages(result.packages)}\n');
    description.add(state['failures']);
    return description;
  }

  bool matches(SolveResult result, Map state) {
    if (!result.succeeded) return false;

    var expected = new Map.from(_expected);
    var failures = new StringBuffer();

    for (var id in result.packages) {
      if (!expected.containsKey(id.name)) {
        failures.writeln('Should not have selected $id');
      } else {
        var expectedId = expected.remove(id.name);
        if (id != expectedId) {
          failures.writeln('Expected $expectedId, not $id');
        }
      }
    }

    if (!expected.isEmpty) {
      failures.writeln('Missing:\n${_listPackages(expected.values)}');
    }

    // Allow 1 here because the greedy solver will only make one attempt.
    if (result.attemptedSolutions != 1 &&
        result.attemptedSolutions > _maxTries) {
      failures.writeln('Took ${result.attemptedSolutions} attempts');
    }

    if (!failures.isEmpty) {
      state['failures'] = failures.toString();
      return false;
    }

    return true;
  }

  String _listPackages(Iterable<PackageId> packages) {
    return '- ${packages.join('\n- ')}';
  }
}

class SolveFailMatcher implements Matcher {
  /// The strings that should appear in the resulting error message.
  // TODO(rnystrom): This seems to always be package names. Make that explicit.
  final Iterable<String> _expected;

  /// The maximum number of attempts that should be tried before failing.
  final int _maxTries;

  /// The concrete error type that should be found, or `null` if any
  /// [SolveFailure] is allowed.
  final Type _expectedType;

  SolveFailMatcher(this._expected, this._maxTries, this._expectedType);

  Description describe(Description description) {
    description.add('Solver should fail after at most $_maxTries attempts.');
    if (!_expected.isEmpty) {
      var textList = _expected.map((s) => '"$s"').join(", ");
      description.add(' The error should contain $textList.');
    }
    return description;
  }

  Description describeMismatch(SolveResult result,
                               Description description,
                               Map state, bool verbose) {
    description.add(state['failures']);
    return description;
  }

  bool matches(SolveResult result, Map state) {
    var failures = new StringBuffer();

    if (result.succeeded) {
      failures.writeln('Solver succeeded');
    } else {
      if (_expectedType != null && result.error.runtimeType != _expectedType) {
        failures.writeln('Should have error type $_expectedType, got '
            '${result.error.runtimeType}');
      }

      var message = result.error.toString();
      for (var expected in _expected) {
        if (!message.contains(expected)) {
          failures.writeln(
              'Expected error to contain "$expected", got:\n$message');
        }
      }

      // Allow 1 here because the greedy solver will only make one attempt.
      if (result.attemptedSolutions != 1 &&
          result.attemptedSolutions > _maxTries) {
        failures.writeln('Took ${result.attemptedSolutions} attempts');
      }
    }

    if (!failures.isEmpty) {
      state['failures'] = failures.toString();
      return false;
    }

    return true;
  }
}

/// A source used for testing. This both creates mock package objects and acts
/// as a source for them.
///
/// In order to support testing packages that have the same name but different
/// descriptions, a package's name is calculated by taking the description
/// string and stripping off any trailing hyphen followed by non-hyphen
/// characters.
class MockSource extends Source {
  final String name;
  final hasMultipleVersions = true;

  MockSource(this.name);

  BoundSource bind(SystemCache cache) => new BoundMockSource(this, cache);

  PackageRef parseRef(String name, description, {String containingPath}) =>
      new PackageRef(name, this, description);

  PackageId parseId(String name, Version version, description) =>
      new PackageId(name, this, version, description);

  bool descriptionsEqual(description1, description2) =>
      description1 == description2;

  int hashDescription(description) => description.hashCode;
}

class BoundMockSource extends CachedSource {
  final SystemCache systemCache;

  final MockSource source;

  final _packages = <String, Map<Version, Package>>{};

  /// Keeps track of which package version lists have been requested. Ensures
  /// that a source is only hit once for a given package and that pub
  /// internally caches the results.
  final _requestedVersions = new Set<String>();

  /// Keeps track of which package pubspecs have been requested. Ensures that a
  /// source is only hit once for a given package and that pub internally
  /// caches the results.
  final _requestedPubspecs = new Map<String, Set<Version>>();

  BoundMockSource(this.source, this.systemCache);

  String getDirectory(PackageId id) => '${id.name}-${id.version}';

  Future<List<PackageId>> doGetVersions(PackageRef ref) async {
    // Make sure the solver doesn't request the same thing twice.
    if (_requestedVersions.contains(ref.description)) {
      throw new Exception('Version list for ${ref.description} was already '
          'requested.');
    }

    _requestedVersions.add(ref.description);

    if (!_packages.containsKey(ref.description)){
      throw new Exception('MockSource does not have a package matching '
          '"${ref.description}".');
    }

    return _packages[ref.description].values.map((package) {
      return new PackageId(ref.name, source, package.version, ref.description);
    }).toList();
  }

  Future<Pubspec> describeUncached(PackageId id) {
    return new Future.sync(() {
      // Make sure the solver doesn't request the same thing twice.
      if (_requestedPubspecs.containsKey(id.description) &&
          _requestedPubspecs[id.description].contains(id.version)) {
        throw new Exception('Pubspec for $id was already requested.');
      }

      _requestedPubspecs.putIfAbsent(id.description, () => new Set<Version>());
      _requestedPubspecs[id.description].add(id.version);

      return _packages[id.description][id.version].pubspec;
    });
  }

  Future<Package> downloadToSystemCache(PackageId id) =>
      throw new UnsupportedError('Cannot download mock packages');

  List<Package> getCachedPackages() =>
      throw new UnsupportedError('Cannot get mock packages');

  Future<Pair<List<PackageId>, List<PackageId>>> repairCachedPackages() =>
      throw new UnsupportedError('Cannot repair mock packages');

  void addPackage(String description, Package package) {
    _packages.putIfAbsent(description, () => new Map<Version, Package>());
    _packages[description][package.version] = package;
  }
}

Package mockPackage(SourceRegistry sources, PackageId id, Map dependencyStrings,
    Map overrides) {
  var sdkConstraint = null;

  // Build the pubspec dependencies.
  var dependencies = <PackageDep>[];
  var devDependencies = <PackageDep>[];

  dependencyStrings.forEach((spec, constraint) {
    var isDev = spec.startsWith("(dev) ");
    if (isDev) {
      spec = spec.substring("(dev) ".length);
    }

    var dep = parseSpec(sources, spec).withConstraint(
        new VersionConstraint.parse(constraint));

    if (dep.name == 'sdk') {
      sdkConstraint = dep.constraint;
      return;
    }

    if (isDev) {
      devDependencies.add(dep);
    } else {
      dependencies.add(dep);
    }
  });

  var dependencyOverrides = <PackageDep>[];
  if (overrides != null) {
    overrides.forEach((spec, constraint) {
      dependencyOverrides.add(parseSpec(sources, spec)
          .withConstraint(new VersionConstraint.parse(constraint)));
    });
  }

  return new Package.inMemory(new Pubspec(id.name,
      version: id.version,
      dependencies: dependencies,
      devDependencies: devDependencies,
      dependencyOverrides: dependencyOverrides,
      sdkConstraint: sdkConstraint));
}

/// Creates a new [PackageId] parsed from [text], which looks something like
/// this:
///
///   foo-xyz 1.0.0 from mock
///
/// The package name is "foo". A hyphenated suffix like "-xyz" here is part
/// of the package description, but not its name, so the description here is
/// "foo-xyz".
///
/// This is followed by an optional [Version]. If [version] is provided, then
/// it is parsed to a [Version], and [text] should *not* also contain a
/// version string.
///
/// The "from mock" optional suffix is the name of a source for the package.
/// If omitted, it defaults to "mock1".
PackageId parseSpec(SourceRegistry sources, String text, [String version]) {
  var pattern = new RegExp(r"(([a-z_]*)(-[a-z_]+)?)( ([^ ]+))?( from (.*))?$");
  var match = pattern.firstMatch(text);
  if (match == null) {
    throw new FormatException("Could not parse spec '$text'.");
  }

  var description = match[1];
  var name = match[2];

  var parsedVersion;
  if (version != null) {
    // Spec string shouldn't also contain a version.
    if (match[5] != null) {
      throw new ArgumentError("Spec '$text' should not contain a version "
          "since '$version' was passed in explicitly.");
    }
    parsedVersion = new Version.parse(version);
  } else {
    if (match[5] != null) {
      parsedVersion = new Version.parse(match[5]);
    } else {
      parsedVersion = Version.none;
    }
  }

  var source = sources["mock1"];
  if (match[7] != null) source = match[7] == "root" ? null : sources[match[7]];

  return new PackageId(name, source, parsedVersion, description);
}<|MERGE_RESOLUTION|>--- conflicted
+++ resolved
@@ -1131,11 +1131,7 @@
         // remote server.
         root = package;
       } else {
-<<<<<<< HEAD
-        (cache.source(id.source) as LiveMockSource)
-=======
         (cache.source(id.source) as BoundMockSource)
->>>>>>> 8603d373
             .addPackage(id.description, package);
       }
     });
